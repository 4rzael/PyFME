# -*- coding: utf-8 -*-
"""
Python Flight Mechanics Engine (PyFME).
Copyright (c) AeroPython Development Team.
Distributed under the terms of the MIT License.

Example
-------

Cessna 310, ISA1976 integrated with Flat Earth (euler angles).

Example with trimmed aircraft: stationary ascent, symmetric, wings level
flight.

The main purpose of this example is to check if the aircraft trimmed in a given
state maintains the trimmed flight condition.
"""

import numpy as np
import matplotlib.pyplot as plt
<<<<<<< HEAD

from pyfme.aircrafts import cessna_310
from pyfme.models.system import System
from pyfme.utils.trimmer import steady_state_flight_trim
from pyfme.utils.anemometry import calculate_alpha_beta_TAS
from pyfme.environment.isa import atm


if __name__ == '__main__':

    # Aircraft parameters.
    mass, inertia = cessna_310.mass_and_inertial_data()

    # Initial conditions.
    TAS_ = 312 * 0.3048  # m/s
    h = 8000 * 0.3048  # m
    psi_0 = 3  # rad
    x_0, y_0 = 0, 0  # m

    # Trimming.
    trim_results = steady_state_flight_trim(cessna_310, h, TAS_, gamma=0.02,
                                            turn_rate=0.02)

    lin_vel, ang_vel, theta, phi, alpha_, beta_, control_vector = trim_results

    # Time.
    t0 = 0  # s
    tf = 120  # s
    dt = 1e-2  # s

    time = np.arange(t0, tf, dt)

    # Results initialization.
    results = np.zeros([time.size, 12])

    results[0, 0:3] = lin_vel
    results[0, 3:6] = ang_vel
    results[0, 6:9] = theta, phi, psi_0
    results[0, 9:12] = x_0, y_0, h
    alpha = np.empty_like(time)
    alpha[0] = alpha_
    beta = np.empty_like(time)
    beta[0] = beta_
    TAS = np.empty_like(time)
    TAS[0] = TAS_

    # Linear Momentum and Angular Momentum eqs.
    equations = System(integrator='dopri5',
                       model='euler_flat_earth',
                       jac=False)
    u, v, w = lin_vel
    p, q, r = ang_vel

    equations.set_initial_values(u, v, w,
                                 p, q, r,
                                 theta, phi, psi_0,
                                 x_0, y_0, h)

    _, _, rho, _ = atm(h)

    # Define control vectors.
    d_e, d_a, d_r, d_t = control_vector

    attitude = theta, phi, psi_0

    # Rename function to make it shorter
    forces_and_moments = cessna_310.get_forces_and_moments
    for ii, t in enumerate(time[1:]):

        forces, moments = forces_and_moments(TAS[ii], rho, alpha[ii], beta[ii],
                                             d_e, 0, d_a, d_r, d_t, attitude)

        results[ii+1, :] = equations.propagate(mass, inertia, forces, moments,
                                               dt)

        lin_vel = results[ii+1, 0:3]
        ang_vel = results[ii+1, 3:6]
        attitude = results[ii+1, 6:9]
        position = results[ii+1, 9:12]

        alpha[ii+1], beta[ii+1], TAS[ii+1] = calculate_alpha_beta_TAS(*lin_vel)

        _, _, rho, _ = atm(position[2])

    velocities = results[:, 0:6]
    attitude_angles = results[:, 6:9]
    position = results[:, 9:12]

    # PLOTS
    plt.close('all')
    plt.style.use('ggplot')

    plt.figure('pos')
    plt.plot(time, position[:, 0], label='x')
    plt.plot(time, position[:, 1], label='y')
    plt.plot(time, position[:, 2], label='z')
    plt.xlabel('time (s)')
    plt.ylabel('position (m)')
    plt.legend()

    plt.figure('angles')
    plt.plot(time, attitude_angles[:, 0], label='theta')
    plt.plot(time, attitude_angles[:, 1], label='phi')
    plt.plot(time, attitude_angles[:, 2], label='psi')
    plt.xlabel('time (s)')
    plt.ylabel('attitude (rad)')
    plt.legend()

    plt.figure('velocities')
    plt.plot(time, velocities[:, 0], label='u')
    plt.plot(time, velocities[:, 1], label='v')
    plt.plot(time, velocities[:, 2], label='w')
    plt.plot(time, TAS, label='TAS')
    plt.xlabel('time (s)')
    plt.ylabel('velocity (m/s)')
    plt.legend()

    plt.figure('ang velocities')
    plt.plot(time, velocities[:, 3], label='p')
    plt.plot(time, velocities[:, 4], label='q')
    plt.plot(time, velocities[:, 5], label='r')
    plt.xlabel('time (s)')
    plt.ylabel('angular velocity (rad/s)')
    plt.legend()

    plt.figure('aero angles')
    plt.plot(time, alpha, label='alpha')
    plt.plot(time, beta, label='beta')
    plt.xlabel('time (s)')
    plt.ylabel('angle (rad)')
    plt.legend()

    plt.figure('2D Trajectory')
    plt.plot(position[:, 0], position[:, 1])
    plt.xlabel('X (m)')
    plt.ylabel('Y (m)')
    plt.legend()

    plt.show()
=======
from mpl_toolkits.mplot3d import Axes3D

from pyfme.aircrafts import Cessna310
from pyfme.environment.environment import Environment
from pyfme.environment.atmosphere import ISA1976
from pyfme.environment.gravity import VerticalConstant
from pyfme.environment.wind import NoWind
from pyfme.models.systems import EulerFlatEarth
from pyfme.simulator import BatchSimulation
from pyfme.utils.trimmer import steady_state_flight_trimmer

aircraft = Cessna310()
atmosphere = ISA1976()
gravity = VerticalConstant()
wind = NoWind()
environment = Environment(atmosphere, gravity, wind)

# Initial conditions.
TAS = 312.5 * 0.3048  # m/s
h0 = 8000 * 0.3048  # m
psi0 = 1  # rad
x0, y0 = 0, 0  # m
turn_rate = 0.0  # rad/s
gamma0 = +0.05  # rad

system = EulerFlatEarth(lat=0, lon=0, h=h0, psi=psi0, x_earth=x0, y_earth=y0)

not_trimmed_controls = {'delta_elevator': 0.05,
                        'hor_tail_incidence': 0.00,
                        'delta_aileron': 0.01 * np.sign(turn_rate),
                        'delta_rudder': 0.01 * np.sign(turn_rate),
                        'delta_t': 0.5}

controls2trim = ['delta_elevator', 'delta_aileron', 'delta_rudder', 'delta_t']

trimmed_ac, trimmed_sys, trimmed_env, results = steady_state_flight_trimmer(
    aircraft, system, environment, TAS=TAS, controls_0=not_trimmed_controls,
    controls2trim=controls2trim, gamma=gamma0, turn_rate=turn_rate, verbose=2)

print(results)

my_simulation = BatchSimulation(trimmed_ac, trimmed_sys, trimmed_env)

tfin = 150  # seconds
N = tfin * 100 + 1
time = np.linspace(0, tfin, N)
initial_controls = trimmed_ac.controls

controls = {}
for control_name, control_value in initial_controls.items():
    controls[control_name] = np.ones_like(time) * control_value

my_simulation.set_controls(time, controls)

par_list = ['x_earth', 'y_earth', 'height',
            'psi', 'theta', 'phi',
            'u', 'v', 'w',
            'v_north', 'v_east', 'v_down',
            'p', 'q', 'r',
            'alpha', 'beta', 'TAS',
            'F_xb', 'F_yb', 'F_zb',
            'M_xb', 'M_yb', 'M_zb']

my_simulation.set_par_dict(par_list)
my_simulation.run_simulation()

# print(my_simulation.par_dict)

plt.style.use('ggplot')

for ii in range(len(par_list) // 3):
    three_params = par_list[3*ii:3*ii+3]
    fig, ax = plt.subplots(3, 1, sharex=True)
    for jj, par in enumerate(three_params):
        ax[jj].plot(time, my_simulation.par_dict[par])
        ax[jj].set_ylabel(par)
        ax[jj].set_xlabel('time (s)')

fig = plt.figure()
ax = Axes3D(fig)
ax.plot(my_simulation.par_dict['x_earth'],
        my_simulation.par_dict['y_earth'],
        my_simulation.par_dict['height'])

ax.plot(my_simulation.par_dict['x_earth'],
        my_simulation.par_dict['y_earth'],
        my_simulation.par_dict['height'] * 0)
ax.set_xlabel('x_earth')
ax.set_ylabel('y_earth')
ax.set_zlabel('z_earth')

plt.show()
>>>>>>> e6102494
<|MERGE_RESOLUTION|>--- conflicted
+++ resolved
@@ -18,147 +18,6 @@
 
 import numpy as np
 import matplotlib.pyplot as plt
-<<<<<<< HEAD
-
-from pyfme.aircrafts import cessna_310
-from pyfme.models.system import System
-from pyfme.utils.trimmer import steady_state_flight_trim
-from pyfme.utils.anemometry import calculate_alpha_beta_TAS
-from pyfme.environment.isa import atm
-
-
-if __name__ == '__main__':
-
-    # Aircraft parameters.
-    mass, inertia = cessna_310.mass_and_inertial_data()
-
-    # Initial conditions.
-    TAS_ = 312 * 0.3048  # m/s
-    h = 8000 * 0.3048  # m
-    psi_0 = 3  # rad
-    x_0, y_0 = 0, 0  # m
-
-    # Trimming.
-    trim_results = steady_state_flight_trim(cessna_310, h, TAS_, gamma=0.02,
-                                            turn_rate=0.02)
-
-    lin_vel, ang_vel, theta, phi, alpha_, beta_, control_vector = trim_results
-
-    # Time.
-    t0 = 0  # s
-    tf = 120  # s
-    dt = 1e-2  # s
-
-    time = np.arange(t0, tf, dt)
-
-    # Results initialization.
-    results = np.zeros([time.size, 12])
-
-    results[0, 0:3] = lin_vel
-    results[0, 3:6] = ang_vel
-    results[0, 6:9] = theta, phi, psi_0
-    results[0, 9:12] = x_0, y_0, h
-    alpha = np.empty_like(time)
-    alpha[0] = alpha_
-    beta = np.empty_like(time)
-    beta[0] = beta_
-    TAS = np.empty_like(time)
-    TAS[0] = TAS_
-
-    # Linear Momentum and Angular Momentum eqs.
-    equations = System(integrator='dopri5',
-                       model='euler_flat_earth',
-                       jac=False)
-    u, v, w = lin_vel
-    p, q, r = ang_vel
-
-    equations.set_initial_values(u, v, w,
-                                 p, q, r,
-                                 theta, phi, psi_0,
-                                 x_0, y_0, h)
-
-    _, _, rho, _ = atm(h)
-
-    # Define control vectors.
-    d_e, d_a, d_r, d_t = control_vector
-
-    attitude = theta, phi, psi_0
-
-    # Rename function to make it shorter
-    forces_and_moments = cessna_310.get_forces_and_moments
-    for ii, t in enumerate(time[1:]):
-
-        forces, moments = forces_and_moments(TAS[ii], rho, alpha[ii], beta[ii],
-                                             d_e, 0, d_a, d_r, d_t, attitude)
-
-        results[ii+1, :] = equations.propagate(mass, inertia, forces, moments,
-                                               dt)
-
-        lin_vel = results[ii+1, 0:3]
-        ang_vel = results[ii+1, 3:6]
-        attitude = results[ii+1, 6:9]
-        position = results[ii+1, 9:12]
-
-        alpha[ii+1], beta[ii+1], TAS[ii+1] = calculate_alpha_beta_TAS(*lin_vel)
-
-        _, _, rho, _ = atm(position[2])
-
-    velocities = results[:, 0:6]
-    attitude_angles = results[:, 6:9]
-    position = results[:, 9:12]
-
-    # PLOTS
-    plt.close('all')
-    plt.style.use('ggplot')
-
-    plt.figure('pos')
-    plt.plot(time, position[:, 0], label='x')
-    plt.plot(time, position[:, 1], label='y')
-    plt.plot(time, position[:, 2], label='z')
-    plt.xlabel('time (s)')
-    plt.ylabel('position (m)')
-    plt.legend()
-
-    plt.figure('angles')
-    plt.plot(time, attitude_angles[:, 0], label='theta')
-    plt.plot(time, attitude_angles[:, 1], label='phi')
-    plt.plot(time, attitude_angles[:, 2], label='psi')
-    plt.xlabel('time (s)')
-    plt.ylabel('attitude (rad)')
-    plt.legend()
-
-    plt.figure('velocities')
-    plt.plot(time, velocities[:, 0], label='u')
-    plt.plot(time, velocities[:, 1], label='v')
-    plt.plot(time, velocities[:, 2], label='w')
-    plt.plot(time, TAS, label='TAS')
-    plt.xlabel('time (s)')
-    plt.ylabel('velocity (m/s)')
-    plt.legend()
-
-    plt.figure('ang velocities')
-    plt.plot(time, velocities[:, 3], label='p')
-    plt.plot(time, velocities[:, 4], label='q')
-    plt.plot(time, velocities[:, 5], label='r')
-    plt.xlabel('time (s)')
-    plt.ylabel('angular velocity (rad/s)')
-    plt.legend()
-
-    plt.figure('aero angles')
-    plt.plot(time, alpha, label='alpha')
-    plt.plot(time, beta, label='beta')
-    plt.xlabel('time (s)')
-    plt.ylabel('angle (rad)')
-    plt.legend()
-
-    plt.figure('2D Trajectory')
-    plt.plot(position[:, 0], position[:, 1])
-    plt.xlabel('X (m)')
-    plt.ylabel('Y (m)')
-    plt.legend()
-
-    plt.show()
-=======
 from mpl_toolkits.mplot3d import Axes3D
 
 from pyfme.aircrafts import Cessna310
@@ -250,5 +109,4 @@
 ax.set_ylabel('y_earth')
 ax.set_zlabel('z_earth')
 
-plt.show()
->>>>>>> e6102494
+plt.show()